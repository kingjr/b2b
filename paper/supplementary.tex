\documentclass{article}

\usepackage{amsmath, amsfonts, microtype, xcolor, tikz, graphicx, hyperref, amsthm}
\usepackage[ruled, linesnumbered]{algorithm2e}
\usepackage[]{neurips_2019}
\newtheorem{theorem}{Theorem}


\title{Measuring causal influence with\\ back-to-back regression: the linear case - supplementary material}

\begin{document}

\appendix

\maketitle

\section{Additional Figures}

\begin{figure}[h]
  \centering
  \includegraphics[width=\textwidth, trim=0cm 0cm 0cm 0cm, clip=True]{figures/meg_sensors.pdf}
  \caption{Magnetosensor response (femtoteslas fT) averaged across words for the first subject. The color coding corresponds to the positions of the sensors on the head as shown on the top-left diagram. The diverging curves correspond to artifacts in the MEG data.}
  \label{fig:megavg}
\end{figure}


\begin{figure}[h]
  \centering
  \includegraphics[width=\textwidth, trim=0cm 0cm 0cm 0cm]{figures/pvalues.pdf}
  \caption{We apply a statistical t-test to measure if coefficients were significantly different from baseline value (at word onset, $t=0$ms).
  We compute the negative logarithm of the p-value (\textit{higher is better}: nonzero effects are more easily detected). We plot the average across features, over time. Red: word length, blue: word frequency.
  Full line: B2B, dashed line: Forward regression. We see that our method more easily detects the influence of causes of MEG response.}
\end{figure}


\begin{figure}[h]
  \centering
  \includegraphics[width=\textwidth, trim=0cm 0cm 0cm 0cm]{figures/pvalues_vertical.pdf}
  \caption{We show the average value and the standard deviation across subjects of the coefficients obtained with our method during the trials. the $\star$  symbol corresponds to statistically significant (t-test) nonzero values.}
  \label{fig:ridgebaselineresult}
\end{figure}

<<<<<<< HEAD
=======
\clearpage
\newpage

\section{Additional Theorems}

\setcounter{theorem}{1}
 \begin{theorem}[B2B consistency, general case]

     Consider the B2B model from Equation $Y = (XE + N)F$, with centered, full-rank noise $N$.
     %
     If $F$ and $X$ are full-rank on $\text{Img}(E)$, then, the solution of B2B, $\hat H$, will minimise
     %
     $\min_H  \left \| X - XH\right\| ^2  + \left \| NH\right \| ^2$and satisfy $E\hat H = \hat H$
\end{theorem}
\begin{proof}

 Let $\hat G$ and $\hat H$ be the solutions of the first and second regressions of B2B, we have
 \begin{align*}
    \hat G = \arg \min_G \mathbb{E}[\left \| YG - X \right \|^2] &=   \arg \min_G \mathbb{E}[\left \| X - (XE + N)FG \right\|^2]\\
                                                        &{}= \arg \min_G \mathbb{E}[\left \| X - XEFG\right\| ^2]  + \mathbb{E}[\left \| NFG\right \| ^2]\\
                                                        &{}= \arg \min_G \left \| X - XEFG\right\| ^2  + \left \| NFG\right \| ^2,
     \label{eq:doublenorm}
\end{align*}
\begin{align*}
    \hat H = \arg \min_H \mathbb{E}[\| XH - Y \hat{G} \|^2] &=\arg  \min_H \mathbb{E}[\| XH - (XE + N)F \hat G \|^2] \\
    &=\arg \min_H \mathbb{E}[\| X(H - EF \hat G) \| ^2] + \mathbb{E}[\| NF\hat G \| ^2]\\
    &= \arg \min_H \mathbb{E}[\| X(H - EF \hat G) \| ^2]\\
    &= EF \hat G.
\end{align*}
%
First, we show that $EF\hat G = F\hat G$.
%
Let $Z=F^\dagger EF\hat G$. We have $FZ = FF^\dagger EF  \hat G= EF\hat G$.
Then, $FF^\dagger E =E$ since $F$ is full rank on $\text{Img}(E)$.
%
Since $E$ is a contraction, we have $ \| NEF\hat G\|^2 \leq \| NF\hat G \|^2$. Therefore, 
 $$\left \| X - XEFZ\right \| ^2  + \left \| NFZ\right \| ^2 = \| X - XEF\hat G \| ^2  + \| NEF\hat G \| ^2 \leq \| X - XEF\hat G \| ^2  + \| NF\hat G \| ^2.$$

But as $\hat G =  \arg \min_G \left \| X - XEFG\right\| ^2  + \left \| NFG\right \| ^2$, the above inequality is an equality, $Z=\hat G$ and $EF\hat G = F\Hat G$.

Therefore, $\left \| X - XEFG\right \| ^2  + \left \| NFG\right \| ^2 = \left \| X - XEFG\right \| ^2  + \left \| NEFG\right \| ^2 = \left \| X - XH\right \| ^2  + \left \| NH\right \| ^2$ is minimised by $\hat G$ and $\hat H$. 

Finally, $E\hat H = E EF\hat G = EF\hat G = \hat H$. This completes the proof.
\end{proof}

So, $\hat H = \arg \min_H  \left \| X - XEH\right\| ^2  + \left \| NEH\right \| ^2 = (E X^\top XE +EN^\top NE) ^\dagger EXX^\top$.

Assuming, without loss of generality, that the active features are the $k$ first, we have 

$X^\top X = \left(\begin{array}{lccl}\Sigma_{X1} & \Sigma_{X2} \\ \Sigma_{X2} & \Sigma_{X3}\end{array}\right)$, $N^\top N = \left(\begin{array}{lccl}\Sigma_{N1} & \Sigma_{N2} \\ \Sigma_{N2} & \Sigma_{N3}\end{array}\right)$ and 

$\hat H = \left(\begin{array}{cc}(\Sigma_{X1}+\Sigma_{N1})^{-1}\Sigma_{X1} & (\Sigma_{X1}+\Sigma_{N1})^{-1}\Sigma_{X2} \\0 & 0\end{array}\right)$

    $\text{Diag}_k (\hat H) = \text{Diag}((\Sigma_{X1}+\Sigma_{N1})^{-1}\Sigma_{X1}) = \text{Diag}((I+\Sigma_{X1}^{-1}\Sigma_{N1})^{-1})$

In the absence of noise, we have $\text{Diag}(\hat H) = \text{Diag}(E)$. Else the k first diagonal elements of $\hat H$ are all positive, and bounded by $\frac{\sigma_{X_k}}{\sigma_{X_k} +\sigma_{N_1}}$ and $\frac{\sigma_{X_1}}{\sigma_{X_1} +\sigma_{N_k}}$, where  $\sigma_{X_1}$, $\sigma_{X_k}$, $\sigma_{N_1}$ and $\sigma_{N_k}$ denote the largest and smallest eigenvalues of $\Sigma_{X1}$ and $\Sigma_{N1}$.

The average value of the coefficients of $\text{Diag}(\hat H)$ is the trace of $\hat H$ divided by k. On average, since $X$ and $N$ are not correlated, $\Sigma_{X1}^{-1}\Sigma_{N1}$ should have a low condition numbers, and $\frac{Var(X)}{Var(X)+Var(N)}$ provide a good estimate of $\frac{1}{k}Tr(\hat H)$.

>>>>>>> fa14d3b8
\end{document}<|MERGE_RESOLUTION|>--- conflicted
+++ resolved
@@ -39,67 +39,3 @@
   \caption{We show the average value and the standard deviation across subjects of the coefficients obtained with our method during the trials. the $\star$  symbol corresponds to statistically significant (t-test) nonzero values.}
   \label{fig:ridgebaselineresult}
 \end{figure}
-
-<<<<<<< HEAD
-=======
-\clearpage
-\newpage
-
-\section{Additional Theorems}
-
-\setcounter{theorem}{1}
- \begin{theorem}[B2B consistency, general case]
-
-     Consider the B2B model from Equation $Y = (XE + N)F$, with centered, full-rank noise $N$.
-     %
-     If $F$ and $X$ are full-rank on $\text{Img}(E)$, then, the solution of B2B, $\hat H$, will minimise
-     %
-     $\min_H  \left \| X - XH\right\| ^2  + \left \| NH\right \| ^2$and satisfy $E\hat H = \hat H$
-\end{theorem}
-\begin{proof}
-
- Let $\hat G$ and $\hat H$ be the solutions of the first and second regressions of B2B, we have
- \begin{align*}
-    \hat G = \arg \min_G \mathbb{E}[\left \| YG - X \right \|^2] &=   \arg \min_G \mathbb{E}[\left \| X - (XE + N)FG \right\|^2]\\
-                                                        &{}= \arg \min_G \mathbb{E}[\left \| X - XEFG\right\| ^2]  + \mathbb{E}[\left \| NFG\right \| ^2]\\
-                                                        &{}= \arg \min_G \left \| X - XEFG\right\| ^2  + \left \| NFG\right \| ^2,
-     \label{eq:doublenorm}
-\end{align*}
-\begin{align*}
-    \hat H = \arg \min_H \mathbb{E}[\| XH - Y \hat{G} \|^2] &=\arg  \min_H \mathbb{E}[\| XH - (XE + N)F \hat G \|^2] \\
-    &=\arg \min_H \mathbb{E}[\| X(H - EF \hat G) \| ^2] + \mathbb{E}[\| NF\hat G \| ^2]\\
-    &= \arg \min_H \mathbb{E}[\| X(H - EF \hat G) \| ^2]\\
-    &= EF \hat G.
-\end{align*}
-%
-First, we show that $EF\hat G = F\hat G$.
-%
-Let $Z=F^\dagger EF\hat G$. We have $FZ = FF^\dagger EF  \hat G= EF\hat G$.
-Then, $FF^\dagger E =E$ since $F$ is full rank on $\text{Img}(E)$.
-%
-Since $E$ is a contraction, we have $ \| NEF\hat G\|^2 \leq \| NF\hat G \|^2$. Therefore, 
- $$\left \| X - XEFZ\right \| ^2  + \left \| NFZ\right \| ^2 = \| X - XEF\hat G \| ^2  + \| NEF\hat G \| ^2 \leq \| X - XEF\hat G \| ^2  + \| NF\hat G \| ^2.$$
-
-But as $\hat G =  \arg \min_G \left \| X - XEFG\right\| ^2  + \left \| NFG\right \| ^2$, the above inequality is an equality, $Z=\hat G$ and $EF\hat G = F\Hat G$.
-
-Therefore, $\left \| X - XEFG\right \| ^2  + \left \| NFG\right \| ^2 = \left \| X - XEFG\right \| ^2  + \left \| NEFG\right \| ^2 = \left \| X - XH\right \| ^2  + \left \| NH\right \| ^2$ is minimised by $\hat G$ and $\hat H$. 
-
-Finally, $E\hat H = E EF\hat G = EF\hat G = \hat H$. This completes the proof.
-\end{proof}
-
-So, $\hat H = \arg \min_H  \left \| X - XEH\right\| ^2  + \left \| NEH\right \| ^2 = (E X^\top XE +EN^\top NE) ^\dagger EXX^\top$.
-
-Assuming, without loss of generality, that the active features are the $k$ first, we have 
-
-$X^\top X = \left(\begin{array}{lccl}\Sigma_{X1} & \Sigma_{X2} \\ \Sigma_{X2} & \Sigma_{X3}\end{array}\right)$, $N^\top N = \left(\begin{array}{lccl}\Sigma_{N1} & \Sigma_{N2} \\ \Sigma_{N2} & \Sigma_{N3}\end{array}\right)$ and 
-
-$\hat H = \left(\begin{array}{cc}(\Sigma_{X1}+\Sigma_{N1})^{-1}\Sigma_{X1} & (\Sigma_{X1}+\Sigma_{N1})^{-1}\Sigma_{X2} \\0 & 0\end{array}\right)$
-
-    $\text{Diag}_k (\hat H) = \text{Diag}((\Sigma_{X1}+\Sigma_{N1})^{-1}\Sigma_{X1}) = \text{Diag}((I+\Sigma_{X1}^{-1}\Sigma_{N1})^{-1})$
-
-In the absence of noise, we have $\text{Diag}(\hat H) = \text{Diag}(E)$. Else the k first diagonal elements of $\hat H$ are all positive, and bounded by $\frac{\sigma_{X_k}}{\sigma_{X_k} +\sigma_{N_1}}$ and $\frac{\sigma_{X_1}}{\sigma_{X_1} +\sigma_{N_k}}$, where  $\sigma_{X_1}$, $\sigma_{X_k}$, $\sigma_{N_1}$ and $\sigma_{N_k}$ denote the largest and smallest eigenvalues of $\Sigma_{X1}$ and $\Sigma_{N1}$.
-
-The average value of the coefficients of $\text{Diag}(\hat H)$ is the trace of $\hat H$ divided by k. On average, since $X$ and $N$ are not correlated, $\Sigma_{X1}^{-1}\Sigma_{N1}$ should have a low condition numbers, and $\frac{Var(X)}{Var(X)+Var(N)}$ provide a good estimate of $\frac{1}{k}Tr(\hat H)$.
-
->>>>>>> fa14d3b8
-\end{document}