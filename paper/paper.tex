\documentclass{article}

\usepackage{amsmath, amsfonts, microtype, xcolor, tikz, graphicx, hyperref, amsthm}
\usepackage[ruled, linesnumbered]{algorithm2e}
\usepackage{iclr2020_conference,times,wrapfig}

\DeclareMathOperator*{\argmax}{argmax} % thin space, limits underneath in displays

\newtheorem{theorem}{Theorem}
\newtheorem*{theorem*}{Theorem}

\SetKwComment{Comment}{$\triangleright$\ }{}

\usetikzlibrary{calc}

\tikzset{
    ncbar angle/.initial=90,
    ncbar/.style={
        to path=(\tikztostart)
        -- ($(\tikztostart)!#1!\pgfkeysvalueof{/tikz/ncbar angle}:(\tikztotarget)$)
        -- ($(\tikztotarget)!($(\tikztostart)!#1!\pgfkeysvalueof{/tikz/ncbar angle}:(\tikztotarget)$)!\pgfkeysvalueof{/tikz/ncbar angle}:(\tikztostart)$)
        -- (\tikztotarget)
    },
    ncbar/.default=0.5cm,
}

\tikzset{round left paren/.style={ncbar=0.5cm,out=110,in=-110}}
\tikzset{round right paren/.style={ncbar=0.5cm,out=70,in=-70}}

\title{Measuring causal influence with\\ back-to-back regression: the linear case}

\author{%
  Jean-Remi King\\
  CNRS\\
  \texttt{jeanremi.king@gmail.com} \\
  \And
  Fran\c{c}ois Charton\\
  Facebook AI\\
  \texttt{fcharton@fb.com}\\
  \And
  David Lopez-Paz\\
  Facebook AI\\
  \texttt{dlp@fb.com}
  \And
  Maxime Oquab\\
  Facebook AI\\
  \texttt{qas@fb.com}
}

\begin{document}

\maketitle

\begin{abstract}
Identifying causes from observations can be particularly challenging when i) potential factors are difficult to manipulate individually and ii) observations are complex and multi-dimensional.
To address this issue, we introduce ``Back-to-Back'' regression (B2B), a
method designed to efficiently measure, from a set of co-varying factors, the causal
influences that most plausibly account for multidimensional observations. After
proving the consistency of B2B and its links to other linear approaches, we show that our method outperforms
least-squares regression and cross-decomposition techniques (e.g.
canonical correlation analysis and partial least squares) on causal
identification. Finally, we apply B2B to
neuroimaging recordings of 102 subjects reading word sequences. The results
show that the early and late brain representations, caused by low- and high-level
word features respectively, are more reliably detected with B2B than with other standard techniques.

\end{abstract}

\section{Introduction}

\input{introduction.tex}

\section{Back-to-Back regression}
\label{sec:algorithm}


\begin{figure}[t!]
    \centering
    \begin{tikzpicture}
    \newcommand\posY{0}
    \newcommand\posX{3}
    \newcommand\posE{5}
    \newcommand\posN{7}
    \newcommand\posF{10}

    \node[thick, draw=black, minimum height=3cm, minimum width=2cm, fill=yellow!10] (Y) at (\posY, 0){};
    \node[] (eq) at (1.5, 0){$=$};
    \node[] (times) at (4, 0){$\times$};
    \node[thick, draw=black, minimum height=3cm, minimum width=1cm, fill=yellow!10] (X) at (\posX, 0){};
    \node[thick, draw=black, minimum height=1cm, minimum width=1cm, fill=red!10] (E) at (\posE, 0){};

    \draw[fill=white] (\posE - 0.5 + 0.0, 0.5 - 0.0) rectangle (\posE - 0.5 + 0.0 + 0.1, 0.5 - 0.0 - 0.1);
    \draw[fill=black] (\posE - 0.5 + 0.1, 0.5 - 0.1) rectangle (\posE - 0.5 + 0.1 + 0.1, 0.5 - 0.1 - 0.1);
    \draw[fill=white] (\posE - 0.5 + 0.2, 0.5 - 0.2) rectangle (\posE - 0.5 + 0.2 + 0.1, 0.5 - 0.2 - 0.1);
    \draw[fill=white] (\posE - 0.5 + 0.3, 0.5 - 0.3) rectangle (\posE - 0.5 + 0.3 + 0.1, 0.5 - 0.3 - 0.1);
    \draw[fill=white] (\posE - 0.5 + 0.4, 0.5 - 0.4) rectangle (\posE - 0.5 + 0.4 + 0.1, 0.5 - 0.4 - 0.1);
    \draw[fill=white] (\posE - 0.5 + 0.5, 0.5 - 0.5) rectangle (\posE - 0.5 + 0.5 + 0.1, 0.5 - 0.5 - 0.1);
    \draw[fill=white] (\posE - 0.5 + 0.6, 0.5 - 0.6) rectangle (\posE - 0.5 + 0.6 + 0.1, 0.5 - 0.6 - 0.1);
    \draw[fill=black] (\posE - 0.5 + 0.7, 0.5 - 0.7) rectangle (\posE - 0.5 + 0.7 + 0.1, 0.5 - 0.7 - 0.1);
    \draw[fill=white] (\posE - 0.5 + 0.8, 0.5 - 0.8) rectangle (\posE - 0.5 + 0.8 + 0.1, 0.5 - 0.8 - 0.1);
    \draw[fill=black] (\posE - 0.5 + 0.9, 0.5 - 0.9) rectangle (\posE - 0.5 + 0.9 + 0.1, 0.5 - 0.9 - 0.1);

    \node[] (plus) at (6, 0){$+$};
    \node[thick, draw=black, minimum height=3cm, minimum width=1cm, fill=blue!10] (N) at (\posN, 0){};
    \node[thick, draw=black, minimum height=1cm, minimum width=2cm, fill=red!10] (F) at (\posF, 0){};
    \draw [thick] (2.25, -1.5) to [round left paren ] (2.25, 1.5);
    \draw [thick] (7.75, -1.5) to [round right paren ] (7.75, 1.5);

    \node[] (times2) at (8.5, 0){$\times$};

    \node[] (annY) at (\posY, -1.8){\scalebox{0.85}{$Y \in \mathbb{R}^{n \times d_y}$}};
    \node[] (annX) at (\posX, -1.8){\scalebox{0.85}{$X \in \mathbb{R}^{n \times d_x}$}};
    \node[] (annE) at (\posE, -1.8){\scalebox{0.85}{$E \in \mathbb{D}^{d_x \times d_x}$}};
    \node[] (annN) at (\posN, -1.8){\scalebox{0.85}{$N \in \mathbb{R}^{n \times d_x}$}};
    \node[] (annF) at (\posF, -1.8){\scalebox{0.85}{$F \in \mathbb{R}^{d_x \times d_y}$}};

    \node[] (labY) at (\posY, 2){Observations};
    \node[] (labX) at (\posX, 2){Factors};
    \node[] (labE) at (\posE, 2){Cause};
    \node[] (labE) at (\posE, 1.7){selection};
    \node[] (labN) at (\posN, 2){Noise};
    \node[] (labF) at (\posF, 2){Cause-effect};
    \node[] (labF) at (\posF, 1.7){mapping};

    \node[] (sim1) at (0,-3.25) {\scalebox{0.85}{$X \sim P(X)$}};
    \node[] (sim2) at (0,-3.65) {\scalebox{0.85}{$N \sim P(N)$}};
    \node[] (reg1) at (5.5,-3.25) {$\hat{E} = \text{diag}(\underbrace{(X_2^\top X_2 + \Lambda_X)^{-1} X_2^\top Y_2\overbrace{(Y_1^\top Y_1 + \Lambda_Y)^{-1} Y_1^\top X_1}^{\text{1) } \hat{X} : \text{ regression from } Y \text{ to } X}}_{\text{2) regression from } X \text{ to } \hat{X}})$};
    \end{tikzpicture}
    \caption{Back-to-back regression identifies the subset of factors $E_{ii} = 1$ in $X$ that influence some observations $Y$ by 1) regressing from $Y$ to $X$ to obtain $\hat{X}$, and 2) returning the diagonal of the regression coefficients from $X$ to $\hat{X}$.}
    \label{fig:b2b}
\end{figure}

We consider the measurement of multivariate signal $Y \in \mathbb{R}^{n \times d_y}$, generated from a set of putative causes $X \in \mathbb{R}^{n \times d_x}$, via some unknown linear apparatus $F \in \mathbb{R}^{d_x \times d_y}$.
%
Not all the variables in $X$ exert a causal influence on $Y$.
%
By considering a square binary diagonal matrix of \emph{causal influences} $E \in \mathbb{D}^{d_x \times d_x}$, we denote by $XE$ the causal factors of $Y$.
%
In summary, the problem can be formalized as:
%
\begin{equation}
    y_i = (x_i E + n_i) F
    \label{eq:model}
\end{equation}
%
where $i$ is a given sample, and $n_i$ is a sample-specific noise drawen from a centered distribution.
%
While the triplet of variables $X$ and $N$ are independent, we allow each of them to have any form of covariance.
% what is a general covariance matrix?
%
In practice, we observe $n$ samples $(X, Y)$ from the model.
%
This problem space, along with the sizes of all variables involved, is illustrated in Figure~\ref{fig:b2b}.
%
Given the model in Equation~\eqref{eq:model}, \textbf{the goal} of Back-to-Back Regression (B2B) is to estimate the matrix of causal influences $E$.

\subsection{Algorithm}


Back-to-Back Regression (B2B) consists of two steps.
%
First, we estimate the linear regression coefficients $\hat G$ from $Y$ to $X$, and construct the predictions $\hat X = Y \hat G$.
%
This backward regression recovers the correlations between $Y$ and each factor of $X$.
%
Second, we estimate the linear regression coefficients $\hat H$ from $X$ to $\hat X$.
%
The diagonal of the regression coefficients $\hat H$, denoted by $\hat{E} = \text{diag}(\hat{H})$, is the desired estimate of the causal influence matrix $E$, as detailed in the \ref{appendix:theorem_proof}.

If using l2-regularized least-squares \citep{hoerl1959optimum, rifkin2007notes}, B2B has a closed form solution:
\begin{align}
    \hat G &= (Y^\top Y + \Lambda_Y)^{-1} Y^\top X,\label{eq:solG}\\
    \hat H &=(X^\top X + \Lambda_X)^{-1} X^\top Y \hat G,\label{eq:solH}
\end{align}
%
where $\Lambda_X$ and $\Lambda_Y$ are two diagonal matrices of regularization parameters, useful to invert the covariance matrices of $X$ and $Y$ if these are ill-conditioned.

Performing two regressions over the same data sample can result in overfitting, as spurious correlations in the data absorbed by the first regression will be leveraged by the second one.
%
To avoid this issue, we split our sample $(X, Y)$ into two splits $(X_1, Y_1)$ and $(X_2, Y_2)$.
%
Then, the first regression is performed using $(X_1, Y_1)$, and the second regression is performed using $(X_2, Y_2)$.
%
To compensate for the reduction in sample size caused by the split, B2B is repeated over many random splits, and the final estimate $\hat E$ of the causal influence matrix is the average over the estimates associated to each split \citep{breiman1996bagging}.
%
To accelerate this ensembling procedure, we implemented an efficient leave-one-out cross-validation scheme as detailed in \citep{rifkin2007notes} % http://cbcl.mit.edu/publications/ps/MIT-CSAIL-TR-2007-025.pdf
, as follows:
%

\begin{equation}
\hat{Y} = (\Sigma_X G Y - \text{diag}(\Sigma_X G) Y) \;/\; \text{diag}(I - \Sigma_X G) \qquad \text{(element-wise division)}
\end{equation}

where $\Sigma_X$ is the $X$ kernel matrix and where $G$ is computed with an eigen decomposition of $X$:
\begin{equation}
  \begin{aligned}
  \Sigma_X = Q V Q^T \\
  G = Q (V + \lambda I)^{-1} Q^T\\
  \end{aligned}
\end{equation}
where $Q$, $V$ and $\lambda$ are the eigen vectors, eigen values and regularization, respectively.

%
% After obtaining $\hat{E}$, we can fit a final regression from $X \hat{E}$ to $Y$.

We summarize the B2B procedure in Algorithm~\ref{algorithm:b2br}.
%
The rest of this section provides a theoretical guarantee on the correctness of B2B.


% JR: shall we update algorithm with LOO trick?
\begin{algorithm}[H]
    %\SetAlgoLined
    \KwIn{input data $X \in \mathbb{R}^{n \times d_x}$, output data $Y \in \mathbb{R}^{n\times d_y}$, number of repetitions $m \in \mathbb{N}$.}
    \KwOut{estimate of causal influences $\hat{E} \in \mathbb{D}^{d_x \times d_x}$.}
    $\hat{E} \leftarrow 0$\;
    \For{$i = 1, \ldots, m$}{
        $(X, Y) \leftarrow \text{ShuffleRows}((X, Y))$\;
        $(X_1, Y_1), (X_2, Y_2) \leftarrow \text{SplitRowsInHalf}((X, Y))$\;
        $\hat{G} = \text{LinearRegression}(Y_1, X_1)$ \Comment*[r]{$\hat G = (Y_1^\top Y_1 + \Lambda_Y)^{-1} Y_1^\top X_1$}
        $\hat{H} = \text{LinearRegression}(X_2, Y_2 \hat{G})$ \Comment*[r]{$\hat H=(X_2^\top X_2 + \Lambda_X)^{-1} X_2^\top Y_2 \hat G$}
        $\hat{E} \leftarrow \hat{E} + \text{diag}(\hat{H})$\;
    }
    $\hat{E} \leftarrow \hat{E} / m$\;
    $\hat{W} \leftarrow \text{LinearRegression}(X \hat{E}, Y)$\;
    \Return{$\hat{E}$, $\hat{W}$}
    \caption{Back-to-back regression.}
    \label{algorithm:b2br}
\end{algorithm}

\subsection{Theoretical guarantees}
\label{sec:theorem}

\begin{theorem}[B2B consistency - general case]

     Consider the B2B model from Equation $Y = (XE + N)F$, $N$ centred and full rank noise.
     %
     Let $Img(M)$ refers to the image of the matrix $M$. If $F$ and $X$ are full-rank on the $Img(E)$, then, the solution of B2B, $\hat H$, will minimize
     %
     $\min_H  \left \| X - XH\right\| ^2  + \left \| NH\right \| ^2$and satisfy $E\hat H = \hat H$
\end{theorem}
%
\begin{proof}
  See Appendix \ref{appendix:theorem_proof}.
\end{proof}

Since  $E\hat H = \hat H$, we have
\begin{equation}
  \hat H = \arg \min_H  \left \| X - XEH\right\| ^2  + \left \| NEH\right \| ^2 = (E X^\top XE +EN^\top NE) ^\dagger EXX^\top.
\end{equation}
% So, $\hat H = \arg \min_H  \left \| X - XEH\right\| ^2  + \left \| NEH\right \| ^2 = (E X^\top XE +EN^\top NE) ^\dagger EXX^\top$.

Assuming, without loss of generality, that the active features in $E$ are the $k \in \mathbb{Z}: k \in [0, d_x]$ first features, and rewriting $X=(X_1,X_2)$ and $N=(N_1,N_2)$ ($X_1$ and $N_1$ containing the $k$ first features), we have ($\Sigma_{A B}$ denoting the covariance of $A$ and $B$)

% $$
\begin{equation}
  X^\top X = \left(\begin{array}{lccl}\Sigma_{X_1 X_1} & \Sigma_{X_1 X_2} \\ \Sigma_{X_1 X_2} & \Sigma_{X_2 X_2}\end{array}\right),\qquad\qquad N^\top N = \left(\begin{array}{lccl}\Sigma_{N_1 N_1} & \Sigma_{N_1 N_2} \\ \Sigma_{N_1 N_2} & \Sigma_{N_2 N_2}\end{array}\right),
\end{equation}
% $$
% and
\begin{equation}
  \hat H = \left(\begin{array}{cc}(\Sigma_{X_1 X_1}+\Sigma_{N_1 N_1})^{-1}\Sigma_{X_1 X_1} & (\Sigma_{X_1 X_1}+\Sigma_{N_1 N_1})^{-1}\Sigma_{X_1 X_2} \\0 & 0\end{array}\right),
\end{equation}
\begin{equation}
  \text{diag}_k (\hat H) = \text{diag}((\Sigma_{X_1 X_1}+\Sigma_{N_1 N_1})^{-1}\Sigma_{X_1 X_1}) = \text{diag}((I+\Sigma_{X_1 X_1}^{-1}\Sigma_{N_1 N_1})^{-1}).
  \label{eq:diagk}
\end{equation}
%
% $$
% $$
% $$
% $$
%
<<<<<<< HEAD
In the absence of noise, we have $\Sigma_{N_1 N_1}=0$, and so $\text{diag}_k(\hat H)=I$, and $$\text{diag}(\hat H) = \text{diag}(E)$$ Therefore, we recover $E$ from $\hat H$.
=======
In the absence of noise, we have $\Sigma_{N_1 N_1}=0$, and so $\text{diag}_k(\hat H)=I$, and $$\text{diag}(\hat H) = \text{diag}(E)$$
Otherwise the $k$ first diagonal elements of $\hat H$ are all positive, since we assume that $F$ has full rank over $Img(E)$. In addition, they are bounded:
$$\frac{\sigma_{X_k}}{\sigma_{X_k} +\sigma_{N_1}} \leq \text{diag}_k(\hat{H})\leq  \frac{\sigma_{X_1}}{\sigma_{X_1} +\sigma_{N_k}}$$
where  $\sigma_{X_1}$, $\sigma_{X_k}$, $\sigma_{N_1}$ and $\sigma_{N_k}$ denote the largest and smallest eigenvalues of $\Sigma_{X_1 X_1}$ and $\Sigma_{N_1 N_1}$. This allows us to recover $E$ by identifying the non-zero elements on the diagonal of $\hat{H}$. 

In practical cases, non-linearities and sampling error will add noise to the diagonal elements of $\hat H$. We need to test whether diagonal elements are different from zero. The average value $\mu$ of non-zero coefficients of $\text{diag}(\hat H)$ is the trace of $\hat H$ divided by $k$. $\mu$ can be estimated as follow :
\begin{equation}
\mu = \frac{Var(X)}{Var(X)+Var(N)}
\end{equation}
This provides a method to identify causal features
%Since $X$ and $N$ are not correlated, $\Sigma_{X_1 X_1}^{-1}\Sigma_{N_1 N_1}$ should have a low condition number, which means  should provide a good estimate of $\frac{1}{k}Tr(\hat H)$. 
>>>>>>> 4c544dc6

Otherwise, with noise, the causal factors of $E$ correspond to the positive elements of $\test{diag}(\hatH)$. The methods to recover them are presented in Appendix XXXX$$$

\section{Experiments}

We perform two experiments to evaluate B2B: one on controlled synthetic data, and a second one on a real, large-scale magneto-encephalography (MEG) dataset.
%
We use scikit-learn's PLS and RidgeCV \citep{sklearn} as well as pyrcca's regularized canonical component analysis (RegCCA, \citep{bilenko2016pyrcca}) objects to compare B2B against the standard baselines.

\subsection{Synthetic data}
\label{sec:experiment_synthetic}

\input{synthetic.tex}

\subsection{Magnetoencephalography data}
\label{sec:experiment_real}

\input{meg_exps.tex}

\section{Related work}

Forward and cross-decomposition (CCA, PLS) models are regularly used to identify the causal contribution of collinear features onto multi-dimensional observations (e.g. \citep{naselaris2011encoding}). These approaches typically lead to multiple coefficients for each features (i.e. one per dimension of $Y$ or one per component respectively). Furthermore, these  coefficients can be difficult to summarize into a single causal estimate. By contrast, B2B quickly (Fig. \ref{fig:duration}) leads to a single unbiased scalar values $\hat E$ tending towards 1 and 0 for causal and non-causal features respectively.

A variety of other statistical methods applied to neuroimaging data have been proposed to clarify what is being represented in brain responses - i.e. what feature causes specific brain activity. One of the popular linear method is Representational Similarity Analysis (RSA) \citep{kriegeskorte2008representational}, and consists in analyzing the similarity of brain responses associated with specific categorical conditions (e.g. distinct images), by (1) fitting one-against-all classifiers on each condition and (2) testing whether these classifiers can discriminate all other conditions. The resulting confusion matrix is then analyzed in an unsupervised manner to reveal which conditions lead to similar brain activity patterns. B2B differs from RSA in that (1) it uses regressions instead of classifications, and can thus generalize to new items and new contexts and (2) it is fully supervised.

Furthermore, B2B closely relates to CCA \citep{cca_hotelling}, but departs from it in four main aspects. First, B2B is not symmetric between $X$ and $Y$: it aims to identify specific causal features by first optimizing over the decoders $G$ and then over $H$. By contrast, CCA is symmetric between $X$ and $Y$, and aims to find $G$ and $H$ such that they project $X$ and $Y$ on maximally correlated dimensions. Second, CCA is based an eigen decomposition of $XH$ and $YG$ - the corresponding canonical components are thus mixing the $X$ features in way that limit interpretability. Third, CCA does not typically optimize two distinct regularization parameters. Finally, CCA does not use different data splits to estimate $G$ and $H$. Together, these differences may explain why B2B reliably outperform CCA on estimating causal influences (Figs. \ref{fig:percondition} and \ref{fig:auc_plots}). Extensions of CCA have been explored in neuroimaging (see \citep{de2019multiway} for brief review), but typically do not address the issue of causal discovery.

% I find a bit surprising to mention cauaslity literare in ML at the end. I would have expected this in the introduction to convince reviewer that know your stuff.



\section{Conclusion}
\input{conclusion}

\clearpage
\newpage

\bibliographystyle{iclr2020_conference}
\bibliography{paper}

% \input{supplementary.tex}

%\section{Appendices}
%
%This should hold part of the tests, explanations on simulation, detailed results and stuff on meg data

\input{appendix}

\end{document}<|MERGE_RESOLUTION|>--- conflicted
+++ resolved
@@ -271,21 +271,8 @@
 % $$
 % $$
 %
-<<<<<<< HEAD
 In the absence of noise, we have $\Sigma_{N_1 N_1}=0$, and so $\text{diag}_k(\hat H)=I$, and $$\text{diag}(\hat H) = \text{diag}(E)$$ Therefore, we recover $E$ from $\hat H$.
-=======
-In the absence of noise, we have $\Sigma_{N_1 N_1}=0$, and so $\text{diag}_k(\hat H)=I$, and $$\text{diag}(\hat H) = \text{diag}(E)$$
-Otherwise the $k$ first diagonal elements of $\hat H$ are all positive, since we assume that $F$ has full rank over $Img(E)$. In addition, they are bounded:
-$$\frac{\sigma_{X_k}}{\sigma_{X_k} +\sigma_{N_1}} \leq \text{diag}_k(\hat{H})\leq  \frac{\sigma_{X_1}}{\sigma_{X_1} +\sigma_{N_k}}$$
-where  $\sigma_{X_1}$, $\sigma_{X_k}$, $\sigma_{N_1}$ and $\sigma_{N_k}$ denote the largest and smallest eigenvalues of $\Sigma_{X_1 X_1}$ and $\Sigma_{N_1 N_1}$. This allows us to recover $E$ by identifying the non-zero elements on the diagonal of $\hat{H}$. 
-
-In practical cases, non-linearities and sampling error will add noise to the diagonal elements of $\hat H$. We need to test whether diagonal elements are different from zero. The average value $\mu$ of non-zero coefficients of $\text{diag}(\hat H)$ is the trace of $\hat H$ divided by $k$. $\mu$ can be estimated as follow :
-\begin{equation}
-\mu = \frac{Var(X)}{Var(X)+Var(N)}
-\end{equation}
-This provides a method to identify causal features
-%Since $X$ and $N$ are not correlated, $\Sigma_{X_1 X_1}^{-1}\Sigma_{N_1 N_1}$ should have a low condition number, which means  should provide a good estimate of $\frac{1}{k}Tr(\hat H)$. 
->>>>>>> 4c544dc6
+
 
 Otherwise, with noise, the causal factors of $E$ correspond to the positive elements of $\test{diag}(\hatH)$. The methods to recover them are presented in Appendix XXXX$$$
 
