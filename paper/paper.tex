\documentclass{article}

\usepackage{amsmath, amsfonts, microtype, xcolor, tikz, graphicx}
\usepackage[hidelinks]{hyperref}
\usepackage[]{neurips_2019}
\DeclareMathOperator{\Tr}{Tr}

\usetikzlibrary{calc}

\tikzset{
    ncbar angle/.initial=90,
    ncbar/.style={
        to path=(\tikztostart)
        -- ($(\tikztostart)!#1!\pgfkeysvalueof{/tikz/ncbar angle}:(\tikztotarget)$)
        -- ($(\tikztotarget)!($(\tikztostart)!#1!\pgfkeysvalueof{/tikz/ncbar angle}:(\tikztotarget)$)!\pgfkeysvalueof{/tikz/ncbar angle}:(\tikztostart)$)
        -- (\tikztotarget)
    },
    ncbar/.default=0.5cm,
}

\tikzset{round left paren/.style={ncbar=0.5cm,out=110,in=-110}}
\tikzset{round right paren/.style={ncbar=0.5cm,out=70,in=-70}}

\newcommand{\dlp}[1]{{\color{red} (DLP: #1)}}
\newcommand{\mo}[1]{{\color{green} (MO: #1)}}
\newcommand{\jrk}[1]{{\color{blue} (JRK: #1)}}
\newcommand{\fc}[1]{{\color{orange} (FC: #1)}}

\title{Discovering causal factors with back-to-back regression}

\author{%
  Jean-Remi King\\
  CNRS\\
  \texttt{email} \\
  \And
  Fran\c{c}ois Charton\\
  Facebook AI\\
  \texttt{fcharton@fb.com}\\
  \And
  David Lopez-Paz\\
  Facebook AI\\
  \texttt{dlp@fb.com}
  \And
  Maxime Oquab\\
  Facebook AI\\
  \texttt{qas@fb.com}
}

\begin{document}

\maketitle

\begin{abstract}
Identifying causes from observations is at the core of science. This endeavor
is particularly challenging when i) potential factors are difficult to
manipulate individually and ii) observations are complex and multi-dimensional.
To address this issue, we introduce ``back-to-back regression'' (BFR), a
method designed to identify, from a set of co-varying factors, the factors
that most plausibley account for multidimensional observations. After detailing
the proof of convergence, we show that BFR outperforms least-squares and related
regression techniques, as well as cross-decomposition methods (e.g. canonical
correlation analysis, and partial least squares) on two tasks: causal
identification and out-of-distribution prediction. Finally, we apply BFR to
neuroimaging recordings of 102 subjects reading word sequences. The results
show, as expected, that the early brain responses to words appear to be
specifically caused by low-level visual factors whereas late brain responses
appear to be caused by lexical factors, despite the fact that these factors
covary in the study.
% conclude  open
\end{abstract}

\section{Introduction}

Natural sciences are tasked to find, from a set of hypothetical factors, the minimal subset that suffices to reliably predict novel observations potentially in novel environments.
%
This problem can be formalized as follow: empirical studies consist in measuring, via an apparatus $F$, a signal $Y \in \mathbb{R}^{n, q}$, that is a function of possible causes $X \in \mathbb{R}^{n, d}$, and other unknown causes that can be understood as noise $N \in \mathbb{R}^{n, d}$: $Y=F(X,N)$. Of all considered causes (features of $X$), only a subset accounts for $Y$, let it be represented as $E \cdot X$, with $E \in \mathbb{D}^{d, d}$ a binary diagonal matrix, which selects causal features of $X$.
%
Under the assumptions of centered and additive noise N, causal discovery thus consists in finding $E$ in

\begin{equation}
    Y=F(XE, N)
\end{equation}

%
Under this formalism, causal discovery is impeded by two challenges.
%
% To illustrate these two challenges, let us consider the case of a neuroscientist who studies the brain bases of reading. Our neuroscientist wants to determine whether the frequency of a word modulates brain activity (e.g. neurons may become more active when our retina is flashed with the word 'triskaidekaphobia' than when the word is 'car'). One issue is that word frequency tends to correlate with word length.\par
%
% This is the first challenge to causal discovery
The first challenge is factor collinearity: causal and non-causal factors may tend to covary with one another: i.e. $X'X$ is not diagonal. Collinearity in $X$ is typically addressed with factorial designs \cite{fisher_1935}.
% For example, our neuroscientist may carefully select words matched in terms of length, while letting their frequency vary.
However, factorial design becomes increasingly difficult to implement as the number of considered factors grows. As a fallback option, factors may be orthogonalized \textit{a posteriori}, by analytically estimating how each of them contributes to explaining the observations with ordinary least square (OLS):

% Our neuroscientist will thus
\begin{equation}
H = (X'X)^{-1} X'Y
\end{equation}
In this paper, we refer to this approach as 'forward modeling' as it models how the factors X contribute to explain the observations Y. \par
%
%
The second challenge to causal discovery is the multiplicity of the observations.
% For example, our neuroscientist may simultaneously collect noisy recordings of hundreds of thousands of neurons. It can thus be suboptimal to consider each neuron independently, because they may be influenced by some unknown factors $N$.
With the rise of large datasets, the complexity of observations has led many to focus on optimally predicting putative factors from complex and poorly controlled observations. In neuroimaging, for example, it is increasingly popular to use "decoding" methods: instead of testing whether the brain responds to particular factors, a model is trained to maximally predict factors from complex brain signals:
\begin{equation}
G = (Y'Y)^{-1} Y'X
\end{equation}
We refer to this approach as 'backward modeling' as it models how the observations Y can be combined to predict the factors X. \par
%
%
As illustrated in Fig. 1., both forward and backward modeling have competing benefits and drawbacks. Specifically, forward modeling disentangles the independent contribution of collinear factors, but does not combine multidimensional observations. By contrast, backward modeling combines multiple observations, but does not disentangle collinear factors. \par
%
%
In this paper, we introduce the 'back-to-back regression', which combines the benefits of forward and backward modeling. Back-to-back regression consists in first predicting X from Y (as in the backward modeling) subsequently retrieving an estimate $\hat X$ and finally disentangling which of the considered factors X accounts for the variance in $\hat X$ (i.e. analogously to forward modeling). \par
%
In the next sections, we detail back-to-back regression, prove that it asymptotically extracts E, and show how it relates to and departs from other cross-decomposition and component analyses. We then show with synthetic experiments that back-to-back regression outperforms state-of-the-art techniques for regression and feature extraction, both in terms of causal discovery and out-of-environment predictions. Finally, we apply back-to-back regression to the multidimensional recordings of brain activity of 102 subjects reading $\approx$ 2,000 words, whose underlying features covary. Our results  show that the first brain responses to word presentation is mainly modulated by low-level visual features, such as the number and category of letters, while late brain responses appear to be mainly modulated by high-level lexical features, such as word frequency and part-of-speech. \par
%

\section{Back an forth regression}

\begin{figure}[t!]
    \centering
    \begin{tikzpicture}
    \newcommand\posY{0}
    \newcommand\posX{3}
    \newcommand\posE{5}
    \newcommand\posN{7}
    \newcommand\posF{9.5}

    \node[thick, draw=black, minimum height=3cm, minimum width=2cm, fill=yellow!10] (Y) at (\posY, 0){};
    \node[] (eq) at (1.5, 0){$=$};
    \node[] (times) at (4, 0){$\times$};
    \node[thick, draw=black, minimum height=3cm, minimum width=1cm, fill=yellow!10] (X) at (\posX, 0){};
    \node[thick, draw=black, minimum height=1cm, minimum width=1cm, fill=red!10] (E) at (\posE, 0){};

    \draw[fill=white] (\posE - 0.5 + 0.0, 0.5 - 0.0) rectangle (\posE - 0.5 + 0.0 + 0.1, 0.5 - 0.0 - 0.1);
    \draw[fill=black] (\posE - 0.5 + 0.1, 0.5 - 0.1) rectangle (\posE - 0.5 + 0.1 + 0.1, 0.5 - 0.1 - 0.1);
    \draw[fill=white] (\posE - 0.5 + 0.2, 0.5 - 0.2) rectangle (\posE - 0.5 + 0.2 + 0.1, 0.5 - 0.2 - 0.1);
    \draw[fill=white] (\posE - 0.5 + 0.3, 0.5 - 0.3) rectangle (\posE - 0.5 + 0.3 + 0.1, 0.5 - 0.3 - 0.1);
    \draw[fill=white] (\posE - 0.5 + 0.4, 0.5 - 0.4) rectangle (\posE - 0.5 + 0.4 + 0.1, 0.5 - 0.4 - 0.1);
    \draw[fill=white] (\posE - 0.5 + 0.5, 0.5 - 0.5) rectangle (\posE - 0.5 + 0.5 + 0.1, 0.5 - 0.5 - 0.1);
    \draw[fill=white] (\posE - 0.5 + 0.6, 0.5 - 0.6) rectangle (\posE - 0.5 + 0.6 + 0.1, 0.5 - 0.6 - 0.1);
    \draw[fill=black] (\posE - 0.5 + 0.7, 0.5 - 0.7) rectangle (\posE - 0.5 + 0.7 + 0.1, 0.5 - 0.7 - 0.1);
    \draw[fill=white] (\posE - 0.5 + 0.8, 0.5 - 0.8) rectangle (\posE - 0.5 + 0.8 + 0.1, 0.5 - 0.8 - 0.1);
    \draw[fill=black] (\posE - 0.5 + 0.9, 0.5 - 0.9) rectangle (\posE - 0.5 + 0.9 + 0.1, 0.5 - 0.9 - 0.1);

    \node[] (plus) at (6, 0){$+$};
    \node[thick, draw=black, minimum height=3cm, minimum width=1cm, fill=blue!10] (N) at (\posN, 0){};
    \node[thick, draw=black, minimum height=2cm, minimum width=1cm, fill=red!10] (F) at (\posF, 0){};
    \draw [thick] (2.25, -1.5) to [round left paren ] (2.25, 1.5);
    \draw [thick] (7.75, -1.5) to [round right paren ] (7.75, 1.5);

    \node[] (times2) at (8.5, 0){$\times$};

    \node[] (annY) at (\posY, -1.8){\scalebox{0.85}{$Y \in \mathbb{R}^{n \times q}$}};
    \node[] (annX) at (\posX, -1.8){\scalebox{0.85}{$X \in \mathbb{R}^{n \times d}$}};
    \node[] (annE) at (\posE, -1.8){\scalebox{0.85}{$E \in \mathbb{D}^{d \times d}$}};
    \node[] (annN) at (\posN, -1.8){\scalebox{0.85}{$N \in \mathbb{R}^{n \times d}$}};
    \node[] (annF) at (\posF, -1.8){\scalebox{0.85}{$F \in \mathbb{R}^{d \times q}$}};

    \node[] (labY) at (\posY, 2){Observations};
    \node[] (labX) at (\posX, 2){Factors};
    \node[] (labE) at (\posE, 2.3){Cause};
    \node[] (labE) at (\posE, 2){selection};
    \node[] (labN) at (\posN, 2){Noise};
    \node[] (labF) at (\posF, 2.3){Cause-effect};
    \node[] (labF) at (\posF, 2){mapping};

    \node[] (sim1) at (0,-3.25) {\scalebox{0.85}{$X \sim P(X)$}};
    \node[] (sim2) at (0,-3.65) {\scalebox{0.85}{$N \sim P(N)$}};
    \node[] (reg1) at (5,-3.25) {$\hat{E} = \underbrace{(X_2^\top X_2 + \lambda_X)^{-1} X_2^\top Y_2\overbrace{(Y_1^\top Y_1 + \lambda_Y)^{-1} Y_1^\top X_1}^{\text{1) } \hat{X} : \text{ regression from } Y \text{ to } X}}_{\text{2) regression from } X \text{ to } \hat{X}} $};
    \end{tikzpicture}
    \caption{In its linear form, back-to-back regression identifies the subset of factors that suffices to account for multidimensional observations by piping two successive regressions from $Y$ to $X$ and from $X$ to $\hat X$}
    \label{fig:}
\end{figure}


\subsection{Algorithm}

Back-to-back regression consists of two steps.
%
First, we perform a least squares estimation of X from Y, that is we find $\hat G$ such that $\hat X=\hat G Y$ is the least square predictor of X.
%
This recovers an approximation of the causes of Y in X.
%
Then, we perform a least squares estimation of $\hat X$ from X, and determine $\hat H$ such that $\hat {\hat X}=\hat H X$ is the least square predictor of $\hat X$.
%
In matrix form, we have $\hat G=(Y'Y)^{-1} Y'X$, and
\begin{equation} \hat H=(X'X)^{-1} X'Y(Y'Y)^{-1} Y'X\end{equation}
Under good conditions (close to linear dependence between X and Y, and covariance matrices of X and Y well conditioned), this recovers a scaled approximation to E.

In practice, the covariance matrices of Y and X might exhibit multicollinearity and be badly conditioned, which make their inversion unstable. To guard against this, we compute their singular value decompositions, and truncate their lowest eigenvalues so as to reach a specific condition number in the Frobenius norm. We prefer the truncated SVD approach over the more common regularisation (ridge regression) because it introduces less bias in the estimation. A small amount of regularisation is still used, for numerical stability purposes.

If $X'X=U'DU$, U orthogonal and D diagonal, and D* is D with the lowest diagonal elements set to zero, this amounts to replacing $(X'X)^{-1}$ by $U(D*^{-1}+\epsilon I)U'$, with $\epsilon$ a positive number close to machine floating point accuracy. D is truncated so as to have a certain condition number that is determined by leave one out cross validation.
%
Also, to prevent spurious correlations between the two steps (should they be performed on the same sample), our original sample is randomly split into two halves, and each step is performed over one of them, effectively decorrelating the two steps.
%
This is repeated over several (100) splits, and the resulting $\hat H$ are averaged.
%
This bagging compensates for the reduction in sample size caused by splitting.

Under our hypotheses (centered noise, E a binary diagonal) and even under heavy noise, $\hat H$ is close to diagonal.
%
Yet, because of regularisation which adds positive bias to small eigenvalues, and noise which attenuates large eigenvalues, $\hat H$ is in fact a scaled and noisy approximation to E.
%
To recover a binary diagonal, as our estimate of E, we extract the diagonal of $\hat H$ and select its large elements.
%
The diagonal matrix $\hat E$, having large elements of H as its unit diagonal coefficients (the rest being zero) is our estimate of E, the active features of X.

To select large elements of $\hat H$, the traditional approach in regression analysis consists in testing whether its coefficients differ from zero. This is usually done via variants of Student t-test.
%
This will not work here, as back-to-back regression introduces, through two regularisations, a significant amount of positive bias on the diagonal, which depends in a complex manner on noise, dimensionality and conditioning of X and Y.
%
Instead, we treat feature extraction as a one dimensional binary clustering problem: classify n positive real values as "large" and "small" (under the hypothesis that they are not all small or all large).

This can be done by maximizing the ratio of inter-group variance over total variance (ie minimizing intra-group variance).
%
In a one dimensional two clusters setting, this amounts to sorting the data, and separating the p smallest from the n-p largest values so that inter group inertia is maximal.
%
If s and r are the average values of the two clusters, p and n-p their size and V the total variance of the sample, we are maximizing the Sonquist and Morgan criterion $$K = {p (n-p) \over n} {(s-r)^2 \over V}$$ and selecting the p features corresponding to the largest values.
%
If diagonal elements of $\hat H$ are normally distributed, K follows a chi-square distribution with one degree of freedom.
%
At 95\% confidence level, a value of K superior to 3.84 makes our selection significant (for 99\% confidence, the corresponding value of K is 6.63) \citep{Kass_75}

This extract from $\hat H$ a binary diagonal $\hat E$.
%
To use back-to-back regression as a regression technique (to predict Y from X), we multiply X by $\hat E$ and perform a cross validated ridge regression of each feature of Y from $\hat E X$.

Summarizing, back-to-back regression is performed as follows:
\begin{enumerate}
\item Randomly split the data sample.
\item From the first half sample, using crossalidated ridge regression, find $\hat G$, the regularised least square regression of X from Y: $\hat G=(Y'Y)^{-1} Y'X$.
\item From the second half sample, calculate $\hat X = \hat G Y$, and find $\hat H$, the regularized least square regression of $\hat X$ from X: $\hat H=(X'X)^{-1} X'Y(Y'Y)^{-1} Y'X$.
\item Repeat steps 1 to 3 and average the results as $\hat H$.
\item Using the Sonquist and Morgan criterion, select the large diagonal elements of $\hat H$, set them to one and the rest of $\hat  H$ to zero.
\item Use the resulting matrix $\hat E$ as an estimator of E, the active features in the causal process
\item Alternatively, use $\hat E$ to predict Y from X, by performing a regularised least square regression of Y from $\hat E X$.
%

\end{enumerate}

\subsection{Asymptotic behaviour - linear case}
As discussed in the introduction, our problem can be formulated (up to a redefinition of the features of X) as $Y=f(EX+N)$, with f an unknown function.
%
If F is linear we can rewrite it as $Y = F(EX + N)$, with X an (dx, n) matrix of possible causes, E a (dx,dx) binary diagonal matrix selecting active features of X.
%
N a (dx,n) homoscedastic noise matrix, F an unknown (possibly full rank) (dy,dx) transformation corresponding to the measuring apparatus, and Y a (dy, n) matrix of measured effects.

The two steps of back-to-back regression amounts to finding $\hat G=\arg \min_G \left \| X-GY \right \|^2$ and $\hat H =\arg \min_H \left \| \hat GY - HX \right \|^2$ (all matrix norms henceforth are Frobenius norms).

For the first step, replacing Y, and since N is centred, we have
\begin{equation}
\begin{aligned}
\arg \min_G \left \| X-GY \right \|^2 &= \arg \min_G \left \| X - GF(EX+N)\right\|^2 \\
&{}= \arg \min_G \left \| X-GFEX\right\| ^2  + \left \| GFN\right \| ^2
\end{aligned}
\end{equation}

As N tends to zero, we are searching for the minimal norm solution of $\min_G \left \| X-GFEX\right\| ^2$, which is $X(FEX)^\dagger$ ($M^\dagger$ denoting the pseudo inverse of M).

Let k be the number of active features of E, suppose for notational convenience that they are the first k features of X, and let $FEX$ be of rank k (which means F and X are of full rank on the space spanned by the active features of E). Let K be the (nx,k) diagonal matrix built by deleting the rightmost nx-k columns of E. Then, $K=(\frac{I_{k}}{0})$. we may write $E=KK'$, and $FEX=(FK)(K'X)$, with $FK$  and $K'X$ of full rank k.

The rank factorisation property of the pseudo inverse (ref) says that, if $A=BC$, A (m,n), B(m,k) or rank k C(k,n) of rank k, then $A^\dagger=C^\dagger B^\dagger= C' (CC')^{-1}(B'B)^{-1}B'$.

Replacing in the expression of the minimal norm solution yields
\begin{equation}
\begin{aligned}
X(FEX)^\dagger &=X((FK)(K'X))^\dagger \\
<<<<<<< HEAD
&=X(K'X)'((K'X)(K'X)')^{-1}((FK)'(FK))^{-1}(FK)' \\
&=(XX')K(K'XX'K)^{-1}(K'F'FK)^{-1} K'F' 
\end{aligned}\end{equation}

Let $XX' = \left(\begin{array}{c|c}\Sigma_{1} & \Sigma_{2} \\\hline \Sigma_{3} & \Sigma_{4}\end{array}\right)$, the top left block being (k,k), since $K=\left(\begin{array}{c}I \\\hline 0\end{array}\right)$, we have $(K'XX'K)=\Sigma_{1}$ and $(XX')K(K'XX'K)^{-1}=\left(\begin{array}{c}I_{k} \\\hline \Sigma_{3} \Sigma_{1}^{-1}\end{array}\right)$, call S the matrix obtained by adding Nx-k empty columns to this one (or, equivalently multiplying it by K').
=======
&=X(K'X)'((K'X)(K'X)')^{-1}((FK)(FK)')^{-1}(FK)' \\
&=(XX')K(K'XX'K)^{-1}(FKK'F')^{-1} K'F'
\end{aligned}
\end{equation}
>>>>>>> 34ee044b

Let us also note that $FE=FKK'$, and so $(K'F'FK)^{-1} K'F'FKK'=I_{k}K'$. Therefore, we have $(K'F'FK)^{-1} K'F'=(FE)^\dagger$.

<<<<<<< HEAD
Thus, in the absence of noise, and if F and X have full rank on the subspace spanned by E, we have $G\hat=X(FEX)^\dagger =S (FE)^\dagger$. If the covariance of X is block diagonal, that is if inactive features and active features are not correlated (that is, if causal features do not act as confounders for inactive features), then S=E, and we are retrieving $E (FE)^\dagger$.
=======
Thus we have $X(FEX)^\dagger =S (FKK'F')^{-1} K'F'$
>>>>>>> 34ee044b

Under centred noise, and if (FN)'(FN) have low condition number (a weak assumption given that N is noise), we have $\left \| GFN\right \| ^2 \approx Var(FN) \left \| G\right \| ^2$, and minimisation of $\left \| X-GFEX\right\| ^2  + \left \| GFN\right \| ^2$ will recover of the minimum of the left norm, $\lambda S (FE)^\dagger$, $\lambda$ a positive number below 1. 

Replacing, we have $\left \| X-GFEX\right\| ^2 = \left \| X-\lambda S (FE)^\dagger FEX\right\| = \left \| X(I-\lambda S)\right\|$. If the covariance of X is block diagonal (no confounding between active and inactive features of X), this is equal to $(1-\lambda)^2 Var(X_{active}) + Var(X_{inactive})$ (denoting the variance of X over active and inactive features). 

For the right part of the sum, we have $GFN=\lambda S (FE)^\dagger FN= \lambda S (FE)^\dagger (FE+F(I-E))N= \lambda S (E +(FE)^\dagger F(I-E))N=\lambda E N $ (FC last part of proof to be done, need some lemma on (FE)+). The square norm is therefore $\lambda^2 Var(N) (k/nx)$.

The total quantity to be minimised, under noise, but with non confounding features in X, F full rank over E, and FN decently conditioned, is $(1-\lambda)^2 Var(X_{active}) + Var(X_{inactive})+\lambda^2 Var(N) (k/nx)$, setting the partial derivative in $\lambda$ to zero, we obtain $\lambda = \frac{Var(X_{active})}{Var(X_{active})+Var(N) (k/nx)}$, and if we suppose that X has comparable variance over all features, this simplifies to $\lambda= \frac {Var(X)}{Var(X)+ Var(N)}=\frac{1}{1+nsr}$ nsr the noise to signal ratio, Var(N) divided by Var(X).

The first step of the back to back regression therefore retrieves $\frac{1}{1+nsr} E (FE)^\dagger$ if active and inactive features of X are not correlated

The second step is straightforward, replacing Y and since N is centred, we have
\begin{equation}
\begin{aligned}
\arg \min_H \left \| \hat GY - HX \right \|^2 &=\arg  \min_H \left \| \hat GF(EX+N) - HX \right \|^2 \\
&=\arg \min_H \left \| (\hat G(FE)-H)X \right \| ^2 + \left \| \hat GFN \right \| ^2\\
&= \arg \min_H \left \| (\hat G(FE)-H)X \right \| ^2\\
&=\hat G (FE)
\end{aligned}
\end{equation}

<<<<<<< HEAD
Thus, in the linear case, back-and-forth regression retrieves $\hat H = \frac{1}{1+nsr} E (FE)^{\dagger}(FE) = \frac{1}{1+nsr} E$.
=======
Thus, in the linear case, back-to-back regression retrieves $\hat H = \frac{1}{1+nsr}(FE)^{\dagger}(FE)$.

For any matrix A, $A^\dagger A$ is the orthogonal projector over $Img(A')$, and $I-A^\dagger A$ the orthogonal projector over $Ker(A)$.
%
In our case, $Ker(FE)\supseteq Ker(E)$.
%
If F has full rank over $Img(E)$, the subspace spanned by E, then $Ker(FE) = Ker(E)$,.
%
This means $I - \hat H$ is the projector over $Ker(E)$, the diagonal matrix that spans the unselected features, and $\hat H$ is k times the diagonal matrix corresponding to the selected features, that is kE. Since it is diagonal with eigenvalues 0 and k, if k is large enough, it should allow us to retrieve causal features in a fairly robust way.
>>>>>>> 34ee044b

\subsection{Asymptotic behaviour - non linear case}

\section{Related works}
\subsection{back-to-back regression as a special case of canonical component analysis?}
Formula (1) shows that back-to-back regression may be related to canonical component analysis (CCA).
%
In CCA, we are given two matrices X and Y (or size N,p and N,q) that describe different features measured on the same data sample, and characterize their proximity (that is, between the subspaces spanned by their columns) as the correlation between linear combinations of X and Y.

This is done by finding vectors $a$ and $b$ such that $Xa$ and $Yb$ display maximal correlation, or by maximizing $a'X'Yb$ over unit-normed $a$ and $b$.
%
To find a, one calculates the eigenvectors of Eq. (1).
%
The largest one is the direction with maximal correlation, the second one the maximal correlation direction orthogonal to the first, and so on.
%
For each canonical dimension, the corresponding eigenvalue is the square of the cosine between the corresponding direction along X and the subspace spanned by Y.

If the result of Eq. (1) is diagonal, as in the model presented above, the features of X are eigenvectors.
%
If all eigenvalues are either 0 or 1, then all the features are either part of the Y subspace (eigenvalues of one) or orthogonal to it (for zero eigenvalues) because they correspond to the squared cosine of the angle between the corresponding feature and the subspace spanned by Y, .
%
Thus, back-to-back regression amounts to CCA under the constraint that the subspaces spanned by X and Y are perpendicular, X is spanned by vectors of Y and vectors orthogonal to Y, and that the parallel and orthogonal components of X are spanned by disjoint sets of features of X.
%
The closer we are to this hypothesis, the closer the results of CCA and back-to-back regression will be.

There are differences between CCA and back-to-back regression.
%
First, since our objective is not to characterise the proximity between X and Y, but just to extract causal features, we can dispense with the last step of CCA (diagonalisation of (1)).
%
Second, since we operate in a noisy environment, we use regularisation, introducing bias in the correlation calculations.
%
Finally, whereas CCA wants to leverage all correlations between X and Y, we filter some of them, through splitting and bagging.
%
In other words, whereas we are working from the same formulae as CCA, we use them in different ways, for different purposes

\subsection{Related regression methods}
FC: discuss similar methods of regression, that can be used for feature extraction
And maybe have something about other causal discovery methods

\section{Experiments - simulated data}
Experiments on simulated data serve three purposes: compare back-to-back regression with other known techniques (CCA, OLS, PLS...) both as a regression and a feature extraction method, measure its performance for various values of its parameters and provide evidence for our claims about stability, invariance to environment, and behavior as a causal detector.

The model used for simulation is $Y=f(snr MEX+N)$, with X a random (dx,N) matrix, E a square binary diagonal of dimension dx with the nc last elements equal to 1 (this means that of the dx features of X, only the nc last have some influence on Y), M and N (dz,dx) and (dz,N) random matrices, and f a function from $\mathbb{R}^{dz}$ to $\mathbb{R}^{dy}$, that can be linear or non linear.
%
In the linear case, the model becomes $Y=F(MEX+N)$, with F a (dy,dz) matrix.
%
In the non linear case, F becomes $FSH$ where F and H are matrices of dimensions (dz,dz) and (dy,dz), and S a vector of dz sigmoid transformations.
%
Finally, $snr$ is a real number measuring the amount of noise.

Our simulation therefore depends upon 6 free parameters :
\begin{itemize}
\item dx : number of features of X
\item nc: number of active features (in EX)
\item dz: number of noise features
\item snr: signal to noise ratio
\item dy: number of features in Y
\item N: size of sample
\end{itemize}

Random matrices X, M, N, H and F are populated with centred gaussian random coefficients with unit variance, divided by $ \surd n$ where n is the smallest dimension of the matrix.
%
Since a random square matrix with unit gaussian coefficients of dimension n has eigenvalues between $ \surd n $ and $\surd n $, such  scaling allows for meaningful comparisons when dimensions dx, dy and dz vary.

In the non linear case, sigmoid functions are...
FC: insert comment about scaling sigmoids, and maybe something about uniform coeffs

We evaluate the performance of back-to-back regression in two different roles : as a feature extractor recovering E, and as a regression method, predicting Y from X over a test sample.
%
For feature extraction, the quality of fit is the number of disagreements between our estimator and the diagonal of E (ie, their Hamming distance, which should be minimised).
%
For regression, we use a test set of N additional measurements, and calculate the R-squared ratio of variances (which should be maximised).
%
Performance indicators are calculated by averaging the results of several experiments.

\subsection{Feature extraction - linear case}
All other parameters being equal, the quality of feature extraction, measured as the discrepancy between features extracted by back-to-back regression ($\hat E$) and the diagonal of E, improves with signal to noise ratio.
%
The decrease is usually very steep until a Hamming distance under 2 is achieved.
%
Figure 1 presents a number of such curves for varying values of dx=dy=dz, nc=30 and N=1000.

Figure 1

The distance between $\hat E$ and E incorporates two different errors: false positives, where features not in E are extracted, and false negatives where features in E are not extracted.
%
For low values of the snr, and typical values of nc (much smaller than dx), false positives are high, but they fall faster as snr increases.
%
False negatives begin lower, but decrease more slowly (figure 2).
%
In other words, for each values of the parameters, one may determine a value of the signal to noise ratio, such that snr higher than this threshold allow for good feature extraction.
%
At this level, all the errors are false negatives.

Figure 2

Working from a fixed sample of 1000, and 15 active features, and varying values of dx, dy, dz (from 50 to 200) and snr (from 0.2 to 1), we observe that, all other factors being equal, the quality of feature extraction and regression decrease when dx increases (X has more inactive features), dz increase (more noise dimensions) and snr decreases (less signal, more noise).
%
The dimensionality of Y plays a much smaller role, except for very small values of dy (less than 10).

For feature extraction, back-to-back regression either works very well (Hamming distance less than 2) or very badly, with a sharp change over small variations of the parameters.
%
The following graphs show the boundary between values of dx and dz that allow for features extractions (dx lower than boundary, or dz larger), for different values of dy (level curves on the graph), and different values of signal to noise ratio and number of active variables.

FC: add graphs here, see whether it is better to have nc fixed, or a proportion of dx, note : part of this can be moved to appendix if lack of space

For values of ...
%
in ..., an empirical formula can be provided.
%
back-to-back regression allows for good feature extraction if :

\subsection{Feature extraction - nonlinear case}


\subsection{Regression }
For regression, we want to understand how feature extraction helps predict Y from X.
%
To this effect, we compare four approaches to regression:
\begin{itemize}
\item standard ridge regression of Y from X, where no features are extracted this is our baseline
\item weighted ridge regression, of Y from $\hat H X$, where features of X are weighted according to the diagonal of $\hat H$
\item filtered ridge regression, of Y from $\hat E X$, where active features are first extracted (as above), and Y is predicted from the extracted features only
\item perfect filtered (oracle) ridge regression of Y from EX, where E is supposed known
\end{itemize}
Over a large set of parameters, we observe that filtered regression is on average better than weighted, which is on average better than standard regression.
%
This demonstrates that back-to-back regression can be used as a regression method, over the areas in parameter space where feature extraction performs well.

FC graphs go here

The quality of regression is independent from dy (except for very small values), increase with snr, decreases with dx, and increases with dz if it is larger than dx
FC graphs go here

\subsection{Comparison with other methods}
Maxime territory

\subsection{Multiple environments}
In this section, we perform the same tests as in the previous one, but the test set is taken from a different distribution of X than the training set.
%
In practice, we test the same trained predictors of Y over test samples generated from a distribution of X with a different covariance.

The rationale behind such tests is that whereas back-to-back regression, being a feature extraction method, might not be as efficient as dedicated prediction tools, its focus on causal elements (and the removal of non causal features before carrying out regression) might cause it to be more resistant to changes in environments.

FC: ideally, we'd like to assess the multiple env performance of jrr, and compare it with others.
%
Are multiple environments limited to regression analyses? How should environments be generated (not just variance of X, I expect)?

\section{Experiments - real case}
Jean Remi and Maxime territory

\input{meg_exps.tex}

\section{Conclusion}

\section{Acknowlegements}
Data were provided (in part) by the Donders Institute for Brain, Cognition and Behaviour.

\clearpage
\newpage

\bibliographystyle{abbrvnat}
\bibliography{paper}

\section{Appendices}

This should hold part of the tests, explanations on simulation, detailed results and stuff on meg data

\end{document}<|MERGE_RESOLUTION|>--- conflicted
+++ resolved
@@ -266,26 +266,16 @@
 \begin{equation}
 \begin{aligned}
 X(FEX)^\dagger &=X((FK)(K'X))^\dagger \\
-<<<<<<< HEAD
 &=X(K'X)'((K'X)(K'X)')^{-1}((FK)'(FK))^{-1}(FK)' \\
 &=(XX')K(K'XX'K)^{-1}(K'F'FK)^{-1} K'F' 
-\end{aligned}\end{equation}
+\end{aligned}
+\end{equation}
 
 Let $XX' = \left(\begin{array}{c|c}\Sigma_{1} & \Sigma_{2} \\\hline \Sigma_{3} & \Sigma_{4}\end{array}\right)$, the top left block being (k,k), since $K=\left(\begin{array}{c}I \\\hline 0\end{array}\right)$, we have $(K'XX'K)=\Sigma_{1}$ and $(XX')K(K'XX'K)^{-1}=\left(\begin{array}{c}I_{k} \\\hline \Sigma_{3} \Sigma_{1}^{-1}\end{array}\right)$, call S the matrix obtained by adding Nx-k empty columns to this one (or, equivalently multiplying it by K').
-=======
-&=X(K'X)'((K'X)(K'X)')^{-1}((FK)(FK)')^{-1}(FK)' \\
-&=(XX')K(K'XX'K)^{-1}(FKK'F')^{-1} K'F'
-\end{aligned}
-\end{equation}
->>>>>>> 34ee044b
 
 Let us also note that $FE=FKK'$, and so $(K'F'FK)^{-1} K'F'FKK'=I_{k}K'$. Therefore, we have $(K'F'FK)^{-1} K'F'=(FE)^\dagger$.
 
-<<<<<<< HEAD
 Thus, in the absence of noise, and if F and X have full rank on the subspace spanned by E, we have $G\hat=X(FEX)^\dagger =S (FE)^\dagger$. If the covariance of X is block diagonal, that is if inactive features and active features are not correlated (that is, if causal features do not act as confounders for inactive features), then S=E, and we are retrieving $E (FE)^\dagger$.
-=======
-Thus we have $X(FEX)^\dagger =S (FKK'F')^{-1} K'F'$
->>>>>>> 34ee044b
 
 Under centred noise, and if (FN)'(FN) have low condition number (a weak assumption given that N is noise), we have $\left \| GFN\right \| ^2 \approx Var(FN) \left \| G\right \| ^2$, and minimisation of $\left \| X-GFEX\right\| ^2  + \left \| GFN\right \| ^2$ will recover of the minimum of the left norm, $\lambda S (FE)^\dagger$, $\lambda$ a positive number below 1. 
 
@@ -307,19 +297,7 @@
 \end{aligned}
 \end{equation}
 
-<<<<<<< HEAD
 Thus, in the linear case, back-and-forth regression retrieves $\hat H = \frac{1}{1+nsr} E (FE)^{\dagger}(FE) = \frac{1}{1+nsr} E$.
-=======
-Thus, in the linear case, back-to-back regression retrieves $\hat H = \frac{1}{1+nsr}(FE)^{\dagger}(FE)$.
-
-For any matrix A, $A^\dagger A$ is the orthogonal projector over $Img(A')$, and $I-A^\dagger A$ the orthogonal projector over $Ker(A)$.
-%
-In our case, $Ker(FE)\supseteq Ker(E)$.
-%
-If F has full rank over $Img(E)$, the subspace spanned by E, then $Ker(FE) = Ker(E)$,.
-%
-This means $I - \hat H$ is the projector over $Ker(E)$, the diagonal matrix that spans the unselected features, and $\hat H$ is k times the diagonal matrix corresponding to the selected features, that is kE. Since it is diagonal with eigenvalues 0 and k, if k is large enough, it should allow us to retrieve causal features in a fairly robust way.
->>>>>>> 34ee044b
 
 \subsection{Asymptotic behaviour - non linear case}
 
