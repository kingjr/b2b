--- conflicted
+++ resolved
@@ -108,7 +108,7 @@
 % coefficient $r$ between $X_{test}$ and $\hat X_{test}$. We repeat the procedure
 % for 20 random splits and average the result.
 
-<<<<<<< HEAD
+%<<<<<<< HEAD
 % \paragraph{Back-to-back regression} We adapted back-to-back regression with two
 % changes. First, to avoid getting a slightly positively-biased estimate of the
 % factors contributing to the MEG signal, we swap the Tikhonov regularization of
@@ -132,31 +132,31 @@
 the estimated contribution of each factor different from baseline ($t=-100$ms),
 as $\text{t-test}(\hat E_{t=-100} - \hat E_{\tau})$, with $\tau \in $ 150ms and
 400ms respectively
-=======
-\paragraph{Back-to-back regression} We adapted back-to-back regression with two
-changes. First, to avoid getting a slightly positively-biased estimate of the
-factors contributing to the MEG signal, we swap the Tikhonov regularization of
-the first regression $G$ with a truncated regularization. Truncation was fitted
- by maximum likelihood estimate, as implemented in scikit-learn principal
- component analysis. Second, to minimize the variance increase induced by
- bagging, we computed the inverse regularized covariance matrices outside
- bagging:
-\begin{equation}
-  G = (Y^T Y+\lambda_Y I)^{-1} Y_{train}^T X_{train}
-\end{equation}
-\begin{equation}
-\hat X_{test} = Y_{test} \cdot G^T
-\end{equation} where $\left(train,test\right)$ are partitions of the data.
-%
-% \subsubsection{Second-level statistics}
-%
-% The three types of analyses were implemented for each subject and each time
-% sample independently.  To estimate the reliability of these estimates in the
-% population, we tested, using one-sample $t$-test whether the distribution of
-% the estimated contribution of each factor different from baseline ($t=-100$ms),
-% as $\text{t-test}(\hat E_{t=-100} - \hat E_{\tau})$, with $\tau \in $ 150ms and
-% 400ms respectively
->>>>>>> 1775190a
+% =======
+% \paragraph{Back-to-back regression} We adapted back-to-back regression with two
+% changes. First, to avoid getting a slightly positively-biased estimate of the
+% factors contributing to the MEG signal, we swap the Tikhonov regularization of
+% the first regression $G$ with a truncated regularization. Truncation was fitted
+%  by maximum likelihood estimate, as implemented in scikit-learn principal
+%  component analysis. Second, to minimize the variance increase induced by
+%  bagging, we computed the inverse regularized covariance matrices outside
+%  bagging:
+% \begin{equation}
+%   G = (Y^T Y+\lambda_Y I)^{-1} Y_{train}^T X_{train}
+% \end{equation}
+% \begin{equation}
+% \hat X_{test} = Y_{test} \cdot G^T
+% \end{equation} where $\left(train,test\right)$ are partitions of the data.
+% %
+% % \subsubsection{Second-level statistics}
+% %
+% % The three types of analyses were implemented for each subject and each time
+% % sample independently.  To estimate the reliability of these estimates in the
+% % population, we tested, using one-sample $t$-test whether the distribution of
+% % the estimated contribution of each factor different from baseline ($t=-100$ms),
+% % as $\text{t-test}(\hat E_{t=-100} - \hat E_{\tau})$, with $\tau \in $ 150ms and
+% % 400ms respectively
+% >>>>>>> 1775190a9737244f84b8ace529198a443029ad8d
 
 
 \subsubsection{Results}
