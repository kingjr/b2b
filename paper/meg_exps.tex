%\newpage
%\subsection{Dataset}

Next, we apply our method to brain imaging data from the anonymized multimodal
neuroimaging ``Mother Of all Unification Studies'' (MOUS) dataset
\citep{schoffelen2019204}. The dataset contains magneto-encephalography (MEG)
recordings of 102 healthy native-Dutch adults who participated in a reading
task.
%
Subjects were exposed to a rapid serial visual presentation of Dutch words. The
word lists consisted of 120 sentences, and scrambled lists of the same words.
Each word was presented on the computer screen for 351ms on average (min: 300ms,
max: 1400ms). Successive words were separated by a blank screen for 300ms, and
successive sentences were separated by an empty screen for a few (3-4) seconds.

\subsubsection{MEG preprocessing}

The raw MEG data was bandpass-filtered between 0.1 and 40Hz using MNE-Python
default parameters \citep{gramfort2013meg, gramfort2014mne}. Specifically, we used a zero-phase finite impulse
response filter (FIR) with a Hamming window and with transition bands of 0.1Hz
and 10Hz for the low and high cut-off frequencies.

The raw data was then segmented 100ms before word onset and 1.000 sec after
word onset. Time $t=0$ms corresponds to the word onset. Finally, each resulting
segment was baseline-corrected between -100ms and 0ms, and decimated by 5 and
thus led a sampling frequency of 240Hz. Figure 1 in the supplementary material
shows the average response of the magnetometers evoked by the words presented
to the first subject.

For each subject and each time sample relative to word onset, we
build an observation matrix $Y \in \mathbb{R}^{n, q}$ of $n\approx$ 2700 words
by $q=301$ MEG channels (273 magnetometers and 28 compensation channels). Each
of the columns of $Y$ is normalized to have zero mean and unit variance.

\subsubsection{Word features} We annotated each word with 38 features: 26
correspond to the count of each letter in the word (from 'a' to 'z',
independently of their case), the total number of letters ('word length'), the
frequency of the word in natural language (using the Zipf logarithmic scale
of \citep{van2014subtlex}), and the part-of-speech tags (i.e. NOUN, PROPN (proper
noun), VERB, PRON (pronoun), CONJ (conjunction), DET (determinant), ADJ
(adjective), ADV (adverb), and NUM (numerical)) using Spacy \citep{spacy2} and
WordFreq \citep{speerwordfreq}. For clarity purposes, we refer to these
features using two broad categories: visual (i.e. each letter and the total
number of letters) and lexical (part-of-speech and word frequency). This
procedure yields an $X \in \mathbb{R}^{n, d}$ matrix of $n\approx$ 2700 words by
$d=38$ features for each subject. Each of the columns of $X$ is normalized to
have a mean and a standard deviation of 0 and 1 respectively.

\subsubsection{Methods}

We attempt to identify which word features ($X$) is reliably associated with the MEG recordings $Y$ at each time sample and for each subject separately. To this aim,
we compare three methods: forward regression, backward regression, and back-to-back regression.
Corresponding results can be found in Figure \ref{fig:meg_twocurves}.

\begin{figure}[t!]
  \centering
  \includegraphics[width=\textwidth, trim=0cm 0cm 0cm 0cm, clip=True]{figures/meg_twocurves.pdf}
  \caption{We applied forward regression (a.k.a encoding coefficients), backward regression (a.k.a decoding scores) and B2B regression on 301-sensor MEG recordings of brain activity, while subjects were flashed with individual words every $\approx$650ms. Top row: the first subject. Bottom row: average across subjects. Each line represent the association between the MEG signals and two word features as a function of time relative to word onset. Forward regression makes prediction for each MEG channel independently; detecting an effect thus requires an additional sum-square operation, which can dimish sensitivity. Backward regression operates across all channels, but does not learn to disambiguate the two word features. B2B efficiently disambiguates these two factors consistently with previous neuroscientific work \cite{kutas2011thirty}\citep{pegado2014timing}
  showing early responses ($\approx$ 150ms) to word length and later responses
  ($\approx$ 400ms) to word frequency.}
  \label{fig:meg_twocurves}
\end{figure}

Forward regression was performed with an l2-regularized least-squares regression $H \in \mathbb{R}^{d_x \times d_y}$ from $X$ to $Y$, and estimates the causal influence $E_{i,i}$ as $\| H_{i, :} \|^2$.
%
Backward regression was performed with an l2-regularized least-squares regression $G \in \mathbb{R}^{d_y \times d_x}$ from $Y$ to $X$, and estimates the causal influence $E_{i, i}$ as the Pearson correlation between the $i$-th column of $X$ and the $i$-th column of $YG$, using a validation sample.
%
Finally, we used the back-to-back regression was performed using two l2-regularized
least squares regressions $G$ and $H$ as described in section \ref{sec:algorithm}, using a bagging of 10 alphas logarithmically distributed between -5 and 5.

\subsubsection{Second-level statistics}

The three types of analyses were implemented for each subject and each time
sample independently. To estimate the reliability of these estimates in the
population, we tested, using one-sample $t$-test whether the distribution of
the estimated contribution of each factor different from baseline ($t=0$ms),
as $\text{t-test}(\hat E_{t=0} - \hat E_{\tau})$, with $\tau \in $ ranging from
150ms to 1s after word onset. We use the resulting t and p-values as proxy to
quantify the performance of each model. These results are depicted in Figure
\ref{fig:meg_pval}. For concision purposes, we only report this metric averaged
between 150ms and 1s after word onset.

\subsubsection{Results}
When human subjects read individual words, the number of letters is known to modulate
brain activity from 150ms after word onset \citep{pegado2014timing}.
Similarly, word frequency is known to modulate brain activity around 400ms
\citep{kutas2011thirty}. Consequently, we compared the ability of forward, backward and B2B regressions to specifically detect these two types of brain responses in a large neuroimaging dataset, where word length and word frequency are collinear.

Figure \ref{fig:meg_twocurves} shows, for each model, the effects obtained
in a representative subject, as well as the average effects across subjects.
The results show that all models significantly detect that both word length and
word frequency modulate brain responses after word onset. However,
forward regression detected word length ($t$-value$=10.6$, $p=10^{-16}$) and
word frequency ($t$-value$=11.1$, $p=10^-17$) less reliably than B2B (length:
$t$-value$=18.7$, $p=10^{-31}$, frequency: $t$-value$=15.9$, $p=10^{-26}$). B2B
was less sensitive than the backward regression (length: $t$-value$=33.6$,
$p=10^{-50}$, frequency: $t$-value$=31.7$, $p=10^{-48}$). However, as backward models confound collinear factors, such high sensitivity likely comes from a loss of specificity. This possibility is corroborated by the fact that the effects of word length and word frequency identified with backward regression present similar dynamics.

Finally we investigate in Figure \ref{fig:megresult} whether B2B was sufficiently sensitive to reliably detect a multiplicity of subtle features, such as individual letters and part-of-speech. The vast majority the visual and lexical features appeared to be reliably detected \ref{fig:megbar}. B2B thus promises to improve the detectability of subtle effects.

\begin{figure}
  \centering
  \includegraphics[width=\textwidth, trim=0cm 0cm 0cm 0cm, clip=True]{figures/meg_result.pdf}
<<<<<<< HEAD
  \caption{Cumulative estimates of word features as a function of time relative to word onset (chance level = 0). The dark blue area (word length) and dark red area (word frequency) correspond to the same data as those of the B2B average across subjects presented in \label{fig:meg_twocurves}. A variety of visual features peak around 150ms, while a variety of lexical features tend to peak around 400ms.}
=======
  \caption{We plot the coefficients corresponding to each of the features,
  describing their importance over time after stimuli onsets. We can observe that visual features start peaking around 150ms, while lexical features peak around 400ms. We show a similar plot for the Ridge regression baseline (forward) in the supplementary material.}
>>>>>>> 2a505e42
  \label{fig:megresult}
\end{figure}<|MERGE_RESOLUTION|>--- conflicted
+++ resolved
@@ -101,11 +101,6 @@
 \begin{figure}
   \centering
   \includegraphics[width=\textwidth, trim=0cm 0cm 0cm 0cm, clip=True]{figures/meg_result.pdf}
-<<<<<<< HEAD
   \caption{Cumulative estimates of word features as a function of time relative to word onset (chance level = 0). The dark blue area (word length) and dark red area (word frequency) correspond to the same data as those of the B2B average across subjects presented in \label{fig:meg_twocurves}. A variety of visual features peak around 150ms, while a variety of lexical features tend to peak around 400ms.}
-=======
-  \caption{We plot the coefficients corresponding to each of the features,
-  describing their importance over time after stimuli onsets. We can observe that visual features start peaking around 150ms, while lexical features peak around 400ms. We show a similar plot for the Ridge regression baseline (forward) in the supplementary material.}
->>>>>>> 2a505e42
   \label{fig:megresult}
 \end{figure}