--- conflicted
+++ resolved
@@ -108,11 +108,7 @@
  bagging, we computed the inverse regularized covariance matrices outside
  bagging:
 \begin{equation}
-<<<<<<< HEAD
-G = (Y^T Y+\lambda_Y I)^{-1} Y_i^T X_i
-=======
   G = (Y^T Y+\lambda_Y I)^{-1} Y_{train}^T X_{train}
->>>>>>> 5a6e3bef
 \end{equation}
 \begin{equation}
 \hat X_{test} = Y_{test} \cdot G^T
