# TODO: model Y = (XE + N)F + N' with second noise N'
# TODO: uniform distributions

<<<<<<< HEAD
from models import JRR, OLS, Ridge, Oracle, PLS, Lasso, RRR, CCA
from sklearn.exceptions import ConvergenceWarning
=======
from models import JRR, OLS, Ridge, Oracle, PLS, Lasso, RRR
from sklearn.metrics import roc_auc_score
>>>>>>> 99c65ba0
from data import Synthetic

import numpy as np
import argparse
import random

models = {
    "OLS": OLS,
    "Ridge": Ridge,
    "CCA": CCA,
    "Oracle": Oracle,
    "JRR": JRR,
    "PLS": PLS,
    "RRR": RRR,
    "Lasso": Lasso
}


def sonquist_morgan(x):
    z = np.sort(x)
    n = z.size
    m1 = 0
    m2 = np.sum(z)
    mx = 0
    best = -1
    for i in range(n - 1):
        m1 += z[i]
        m2 -= z[i]
        ind = (i + 1) * (n - i - 1) * (m1 / (i + 1) - m2 / (n - i - 1))**2
        if ind > mx:
            mx = ind
            best = z[i]
    res = [0 for i in range(n)]
    for i in range(n):
        if x[i] > best:
            res[i] = 1
    return np.array(res)


def nmse(y_pred, y_true):
    num = np.power(np.linalg.norm(y_pred - y_true), 2)
    den = np.power(np.linalg.norm(y_true), 2)
    return num / den


def compute_false_positives(e_pred, e_true):
    return np.mean(((e_pred == 1) * (e_true == 0) * 1.0))


def compute_false_negatives(e_pred, e_true):
    return np.mean(((e_pred == 0) * (e_true == 1) * 1.0))


def run_experiment(args):
    for seed in range(args.n_seeds):
        random.seed(seed)
        np.random.seed(seed)

        synthetic = Synthetic(args.dim_x,
                              args.dim_y,
                              args.nc,
                              args.snr,
                              args.nonlinear)

        mask_true = synthetic.solution()

        # training data
        x_tr, y_tr = synthetic.sample(args.n_samples)

        # testing data (in-domain)
        x_te_in, y_te_in = synthetic.sample(args.n_samples * 10)

        # testing data (out-domain)
        x_te_out, y_te_out = synthetic.sample(args.n_samples * 10,
                                              in_domain=False)

        results = []

        for m, Model in models.items():
            if m == "Oracle":
                model = Model(mask_true)
            else:
                model = Model()

            # fit model on training data
            model.fit(x_tr, y_tr)

            error_in_all = nmse(model.predict(x_te_in), y_te_in)
            error_out_all = nmse(model.predict(x_te_out), y_te_out)

            # this is the binary mask E estimated by the model
            mask = model.solution()

            false_positives = compute_false_positives(mask, mask_true)
            false_negatives = compute_false_negatives(mask, mask_true)

            # fit a basic model on the selected causes
            sel = np.nonzero(sonquist_morgan(mask))[0]

            model = Ridge()
            model.fit(x_tr[:, sel], y_tr)

            error_in_mask = nmse(model.predict(x_te_in[:, sel]), y_te_in)
            error_out_mask = nmse(model.predict(x_te_out[:, sel]), y_te_out)

            result = dict(vars(args))
            result["model"] = m
            result["seed"] = seed
            result["result_error_in_all"] = error_in_all
            result["result_error_out_all"] = error_out_all
            result["result_error_in_mask"] = error_in_mask
            result["result_error_out_mask"] = error_out_mask
            result["result_false_positives"] = false_positives
            result["result_false_negatives"] = false_negatives
            result["result_auc"] = roc_auc_score(mask_true, mask) 
            results.append(result)

            print(results[-1])

    return str(results)


if __name__ == "__main__":
    parser = argparse.ArgumentParser(description='JRR synthetic experiment')
    parser.add_argument('--n_samples', type=int, default=1000)
    parser.add_argument('--dim_x', type=int, default=100)
    parser.add_argument('--dim_y', type=int, default=100)
    parser.add_argument('--snr', type=float, default=0.1)
    parser.add_argument('--nc', type=int, default=5)
    parser.add_argument('--nonlinear', type=int, default=0)
    parser.add_argument('--n_seeds', type=int, default=10)
    args = parser.parse_args()

    run_experiment(args)<|MERGE_RESOLUTION|>--- conflicted
+++ resolved
@@ -1,13 +1,8 @@
 # TODO: model Y = (XE + N)F + N' with second noise N'
 # TODO: uniform distributions
 
-<<<<<<< HEAD
 from models import JRR, OLS, Ridge, Oracle, PLS, Lasso, RRR, CCA
-from sklearn.exceptions import ConvergenceWarning
-=======
-from models import JRR, OLS, Ridge, Oracle, PLS, Lasso, RRR
 from sklearn.metrics import roc_auc_score
->>>>>>> 99c65ba0
 from data import Synthetic
 
 import numpy as np
